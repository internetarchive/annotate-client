--- conflicted
+++ resolved
@@ -42,14 +42,8 @@
 
 .sliding-panels > li {
   @include smallshadow(-2px);
-<<<<<<< HEAD
   @include transition(transform .4s);
-  background: url('../images/shattered_2.jpg');
-=======
-  @include transition(transform .4s, left .4s, padding-left .3s cubic-bezier(0.95, 0.05, 0.795, 0.035));
   background: url('../images/noise_1.png');
-  background-attachment: fixed;
->>>>>>> 6b10ef1e
   margin-left: 1em;
   overflow: scroll;
   -webkit-overflow-scrolling: touch;
