<div class="app-content-wrapper js-thread-list-scroll-root" h-branding="appBackgroundColor">
  <top-bar
    auth="vm.auth"
    on-login="vm.login()"
    on-sign-up="vm.signUp()"
    on-logout="vm.logout()"
    on-share-page="vm.share()"
    on-show-help-panel="vm.showHelpPanel()"
    is-sidebar="::vm.isSidebar"
<<<<<<< HEAD
    search-controller="vm.search">
=======
    pending-update-count="vm.countPendingUpdates()"
    on-apply-pending-updates="vm.applyPendingUpdates()">
>>>>>>> e080b8b9
  </top-bar>

  <div class="content">
    <sidebar-tutorial ng-if="vm.isSidebar"></sidebar-tutorial>
    <share-dialog
      ng-if="vm.shareDialog.visible"
      on-close="vm.shareDialog.visible = false">
    </share-dialog>
    <help-panel ng-if="vm.helpPanel.visible"
      on-close="vm.helpPanel.visible = false"
      auth="vm.auth">
    </help-panel>
    <main ng-view=""></main>
  </div>
</div><|MERGE_RESOLUTION|>--- conflicted
+++ resolved
@@ -6,13 +6,7 @@
     on-logout="vm.logout()"
     on-share-page="vm.share()"
     on-show-help-panel="vm.showHelpPanel()"
-    is-sidebar="::vm.isSidebar"
-<<<<<<< HEAD
-    search-controller="vm.search">
-=======
-    pending-update-count="vm.countPendingUpdates()"
-    on-apply-pending-updates="vm.applyPendingUpdates()">
->>>>>>> e080b8b9
+    is-sidebar="::vm.isSidebar">
   </top-bar>
 
   <div class="content">
